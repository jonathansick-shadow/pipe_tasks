--- conflicted
+++ resolved
@@ -89,18 +89,8 @@
         (assembleCoadd should determine zeropoint scaling without referring to it).
         """
         skyInfo = self.getSkyInfo(patchRef)
-<<<<<<< HEAD
-        
-        tractWcs = skyInfo.wcs
-        patchBBox = skyInfo.bbox
-        
-        calExpRefList = self.selectExposures(patchRef=patchRef, wcs=tractWcs, bbox=patchBBox,
-                                             selectDataList=selectDataList)
-        
-        # initialize outputs
-=======
 
-        calExpRefList = self.selectExposures(patchRef, skyInfo)
+        calExpRefList = self.selectExposures(patchRef, skyInfo, selectDataList=selectDataList)
         if len(calExpRefList) == 0:
             self.log.warn("No exposures to coadd for patch %s" % patchRef.dataId)
             return None
@@ -112,7 +102,6 @@
                                         self.getTempExpDatasetName())
         self.log.info("Processing %d tempExps for patch %s" % (len(groupData.groups), patchRef.dataId))
 
->>>>>>> 96091d31
         dataRefList = []
         for i, (tempExpTuple, calexpRefList) in enumerate(groupData.groups.iteritems()):
             tempExpRef = getGroupDataRef(patchRef.getButler(), self.getTempExpDatasetName(),
