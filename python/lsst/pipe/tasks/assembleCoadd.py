--- conflicted
+++ resolved
@@ -150,7 +150,7 @@
         - coaddExposure: coadd exposure
         """
         skyInfo = self.getSkyInfo(dataRef)
-        calExpRefList = self.selectExposures(dataRef, skyInfo)
+        calExpRefList = self.selectExposures(dataRef, skyInfo, selectDataList=selectDataList)
         if len(calExpRefList) == 0:
             self.log.warn("No exposures to coadd")
             return
@@ -186,15 +186,10 @@
             self.interpImage.interpolateOnePlane(maskedImage=coaddExp.getMaskedImage(), planeName="EDGE",
                                                  fwhmPixels=self.config.interpFwhm)
 
-<<<<<<< HEAD
-        calExpRefList = self.selectExposures(patchRef=dataRef, wcs=wcs, bbox=bbox,
-                                             selectDataList=selectDataList)
-=======
         if self.config.doWrite:
             self.writeCoaddOutput(dataRef, coaddExp)
 
         return pipeBase.Struct(coaddExposure=coaddExp)
->>>>>>> 96091d31
 
 
     def getBackgroundReferenceScaler(self, dataRef):
@@ -545,20 +540,12 @@
 
             for key in dataId: # check if users supplied visit/run
                 if (key not in keysCoadd) and (key in keysCoaddTempExp):  #user supplied a visit/run
-<<<<<<< HEAD
-                    # user probably meant: autoReference = False
-                    namespace.config.autoReference = False
-                    datasetType = namespace.config.coaddName + "Coadd_tempExp"
-                    print "Switching config.autoReference to False. " \
-                                  "Applies only to background Matching. "
-=======
                     if namespace.config.autoReference:
                         # user probably meant: autoReference = False
                         namespace.config.autoReference = False
                         datasetType = namespace.config.coaddName + "Coadd_tempExp"
                         print "Switching config.autoReference to False; applies only to background Matching."
                         break
->>>>>>> 96091d31
 
             dataRef = namespace.butler.dataRef(
                 datasetType = datasetType,
